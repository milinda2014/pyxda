#!/usr/bin/env python
# coding=utf-8
##############################################################################
#
# pyxda.srxes       X-ray Data Analysis Library
#                   (c) 2013 National Synchrotron Light Source II,
#                   Brookhaven National Laboratory, Upton, NY.
#                   All rights reserved.
#
# File coded by:    Michael Saltzman
#
# See AUTHORS.txt for a list of people who contributed.
# See LICENSE.txt for license information.
#
##############################################################################

from chaco.tools.api import PanTool, ZoomTool, LineInspector, ScatterInspector, \
                            RangeSelection, RangeSelectionOverlay

from chaco.api import ArrayPlotData, Plot, jet, BaseTool, add_default_axes, \
             add_default_grids, ScatterInspectorOverlay, LinearMapper, ColorBar
from chaco import default_colormaps
from enable.api import KeySpec
from traits.api import Any, HasTraits, Instance, Int, Event, Trait, Callable
import numpy as np
<<<<<<< HEAD
=======


####################
# TODO: globalize size
SIZE = 12

####################
>>>>>>> 3a4468f1

class KBInputTool(BaseTool):
    '''Tool that enables files to be switched with the arrow keys.'''
    
    arrow_cb = Any()
    left_key = KeySpec("Left",)
    right_key = KeySpec("Right",)

    def normal_key_pressed(self, event):
        if self.left_key.match(event):
            print 'Left Arrow'
            self.arrow_cb(self, -1)
        elif self.right_key.match(event):
            print 'Right Arrow'
            self.arrow_cb(self, 1)

class Display(HasTraits, object):
    '''Handles creation/modification of the plots in the GUI.
    
    jobqueue -- the event queue
    filenum -- the index of the new file to be plotted (based on RR selection)
    _cmap -- colormap for the imageplot
    '''

    def __init__(self, queue, **kwargs):
        super(Display, self).__init__()
        self.jobqueue = queue
        self.add_trait('filenum', Int())
        self._cmap = jet
    
    def _arrow_callback(self, tool, n):
        '''Internal function used by KBInputTool to put events on queue'''
        if n == 1:
            self.jobqueue.put(['updatecache', ['right']])
        else:
            self.jobqueue.put(['updatecache', ['left']])

    def _metadata_handler(self):
        '''Handles hover/click selections made in the RR plots'''

        sel_indices = self.index_datasource.metadata.get('selections', [])
        hover_indices = self.index_datasource.metadata.get('hover', [])
        print "Selection indices:", sel_indices
        print "Hover indices:", hover_indices
        if sel_indices:
            self.jobqueue.put(['changendx', [sel_indices[-1]]])
            print sel_indices[-1]
        if hover_indices:
            self.filenum = hover_indices[0]
            print 'self.filenum', self.filenum
        else:
            self.filenum = -1
        return

    def plotImage(self, image, plot=None):
        '''Plots a tiff image.
        image -- Image object
        plot  -- plot instance to be updated 
                 if None, a plot instance will be created
        Returns the plot instance.
        '''
        if plot == None:
            pd = ArrayPlotData()
            pd.set_data('imagedata', image.data)
            plot = Plot(pd, default_origin = "bottom left", padding=0)
            plot.bgcolor = 'white'
            plot.fixed_preferred_size = (100, 100)
            plot.x_axis.visible = False
            plot.y_axis.visible = False
            self.imageplot = plot

            # TODO: mess with color maps on else block    
            imgPlot = plot.img_plot("imagedata", colormap=self._cmap, 
                                                    name='image')[0]
            self.imgPlot = imgPlot
            self._appendImageTools(imgPlot)
        else:
            plot.data.set_data('imagedata', image.data)
        plot.aspect_ratio = float(image.data.shape[1]) / image.data.shape[0]
        plot.invalidate_draw()
        return plot

    def plotRRMap(self, ydata, title, plot=None):
        '''Plots an RR map.
        ydata -- y-data to be plotted
        title -- RR type, to be displayed on y-axis
        plot  -- plot instance to be updated 
                 if None, a plot instance will be created
        Returns the plot instance.
        '''
        if plot == None:
            pd = ArrayPlotData()
            plot = Plot(pd, padding=(70, 5, 0, 0))
            self._setData(ydata, None, plot)
            plot.plot(('x', 'y'), name='rrplot', type="scatter", color='green',
                      marker="circle", marker_size=6)
            plot.value_axis.title = title
            plot.bgcolor = 'white'
            plot.aspect_ratio = 2.5
            plot.fixed_preferred_size = (100, 50)
            left, bottom = add_default_axes(plot)
            hgrid, vgrid = add_default_grids(plot)
            self._appendRRTools(plot)
        else:
            self._setData(ydata, None, plot)
        plot.invalidate_draw()
        return plot

    def _setData(self, ydata, xdata, plot):
        '''Convenience method for setting data in 1D plots.
        If xdata is None, then the x values are set to the indices of the ydata.

        ydata -- numpy array of y values
        xdata -- numpy array of x values
        plot -- plot instance to be updated
        Returns the plot instance.
        '''
        if xdata == None:
            plot.data.set_data('x', range(len(ydata)))
        else:
            plot.data.set_data('x', xdata)
        plot.data.set_data('y', ydata)
        return

    def plotHistogram(self, image, plot=None):
        '''Plots a histogram
        image -- Image object
        plot  -- plot instance to be updated 
                 if None, a plot instance will be created
        Returns the plot instance.
        '''
        if plot == None:
            pd = ArrayPlotData(y=np.array([0]), x=np.array([0]))
            plot = Plot(pd, padding=(70, 10, 0, 0))
            plot.plot(('x', 'y'), name='Histogram', type='bar', bar_width=5.0)
            plot.line_color = 'black'
            plot.bgcolor = "white"
            plot.fixed_preferred_size = (100, 30)
            add_default_grids(plot)
            plot.value_axis.title = "Histogram"
            self._appendHistogramTools(plot)
            
            #plot.overlays.append(PlotAxis(plot, orientation='left'))
            #plot.overlays.append(PlotAxis(plot, orientation='bottom'))
        else:
            data = np.histogram(image.data, bins=10000)
            index = np.delete(data[1], data[1].size-1)
            values = data[0]
<<<<<<< HEAD
            self._setData(values, index, plot)
        plot.invalidate_draw()
=======
            
            plot.index_range.low= np.min(index)
            plot.index_range.high = np.max(index)
            plot.value_range.low = 0
            plot.value_range.high = np.max(values)

            plot.data.set_data('x', index)
            plot.data.set_data('y', values)
        plot.request_redraw()
>>>>>>> 3a4468f1
        return plot

    def plot1DCut(self, image, plot=None):
        '''Plots a histogram
        image -- Image object
        plot  -- plot instance to be updated 
                 if None, a plot instance will be created
        Returns the plot instance.
        '''
        if plot == None:
            pd = ArrayPlotData(y=np.array([0]), x=np.array([0]))
            plot = Plot(pd, padding=(70, 10, 0, 0))
            plot.plot(('x', 'y'), name='1D Cut', type='line', color='blue')
            plot.value_axis.title = '1D Cut'
            plot.bgcolor = "white"
            plot.fixed_preferred_size = (100, 30)
            plot.value_range.low = 0
            self._append1DCutTools(plot)
        else:
            index = range(image.data.shape[1])
            values = image.data.mean(axis=0)
            self._setData(values, index, plot)
        plot.invalidate_draw()
        return plot

    def _appendImageTools(self, plot):
        '''Attach zoom, pan, arrow key input, and colorbar to image.
        Zoom Controls: 'z' = ROI selection
                       'n' = backwards in zoom history
                       'm' = forwards in zoom history
                       mouse scroll = zoom in/out
        plot -- instance of ImagePlot to be given tools
        '''
        plot.tools.append(PanTool(plot))
        
        zoom = ZoomTool(component=plot, tool_mode="box", always_on=False,
                            color='transparent',
                            zoom_factor=1.25, pointer='sizing',
                            prev_state_key=KeySpec('n'),
                            next_state_key=KeySpec('m'),
                            x_min_zoom_factor = 1.0,
                            y_min_zoom_factor = 1.0
                            )
        plot.overlays.append(zoom)
        plot.zoom = zoom
        plot.tools.append(KBInputTool(plot, arrow_cb=self._arrow_callback))

        colormap = plot.color_mapper
        colorbar = ColorBar(index_mapper=LinearMapper(range=colormap.range),
                        color_mapper=colormap,
                        plot=plot,
                        orientation='v',
                        resizable='v',
                        width=30,
                        padding=20)

        range_selection = RangeSelection(component=colorbar)
        colorbar.tools.append(range_selection)
        rangeselect = RangeSelectionOverlay(component=colorbar,
                                                   border_color="white",
                                                   alpha=0.8,
                                                   fill_color="lightgray")
        colorbar.overlays.append(rangeselect)
        range_selection.listeners.append(plot)
        self.colorbar = colorbar
        return
    
    def _appendHistogramTools(self, plot):
        '''Attach zoom, pan, and rangeselect to plot.

        If a range is selected, this range of values will be highlighted in the
        image above.

        plot -- instance of Plot to be given tools
        '''
        plot.tools.append(PanTool(plot))
        zoom = ZoomTool(component=plot, tool_mode="box", always_on=False,
                            color='transparent',
                            zoom_factor=1.25, pointer='sizing',
                            enter_zoom_key=KeySpec('p'),
                            prev_state_key=KeySpec('n'),
                            next_state_key=KeySpec('m'),
                            x_min_zoom_factor = 1.0,
                            y_min_zoom_factor = 1.0
                            )
        plot.overlays.append(zoom)
        plot.zoom = zoom
        
        my_plot = plot.plots["Histogram"][0]

        selected = Event()
        self.range_selection = RangeSelection(component=my_plot, selection_completed = selected)
        self.range_selection.on_trait_change(self._selection_changed, 'selection_completed')

        my_plot.tools.append(self.range_selection)

        rangeselect = RangeSelectionOverlay(component=my_plot,
                                                   border_color="white",
                                                   alpha=0.8,
                                                   fill_color="lightgray")
        my_plot.overlays.append(rangeselect)
        self.range_selection.listeners.append(self.imgPlot)
        return

    def _selection_changed(self):
        print 'Region highlighted'
        print self.range_selection._selection
        return


    def _appendRRTools(self, plot):
        '''Attach zoom, pan, and ScatterInspector to plot.

        Individual points can be selected. The last selected point will be 
        plotted. Hovering over a point will display the filename it refers to.

        plot -- instance of Plot to be given tools
        '''
        my_plot = plot.plots['rrplot'][0]
        self.index_datasource = my_plot.index
        self.index_datasource.on_trait_change(self._metadata_handler,
                                              "metadata_changed")
        my_plot.tools.append(ScatterInspector(my_plot, selection_mode="toggle",
                                          persistent_hover=False))

        my_plot.overlays.append(ScatterInspectorOverlay(my_plot,
                                hover_color = "transparent",
                                hover_marker_size = 10,
                                hover_outline_color = "purple",
                                hover_line_width = 2,
                                selection_marker_size = 8,
                                selection_color = "lawngreen")
                               )
        zoom = ZoomTool(component=plot, tool_mode='box', always_on=False, 
                            zoom_factor=1.25, color='transparent')
        plot.overlays.append(zoom)
        plot.tools.append(PanTool(plot))
<<<<<<< HEAD
        return

    def _append1DCutTools(self, plot):
        '''Attaches zoom and pan tools to the plot.
        
        Zoom has same controls as the imageplot.
    
        plot -- instance of Plot to be given tools
        '''
        plot.tools.append(PanTool(plot))
        
        zoom = ZoomTool(component=plot, tool_mode="box", always_on=False,
                            color='transparent',
                            zoom_factor=1.25, pointer='sizing',
                            prev_state_key=KeySpec('n'),
                            next_state_key=KeySpec('m'),
                            x_min_zoom_factor = 1.0,
                            y_min_zoom_factor = 1.0
                            )
        plot.overlays.append(zoom)
        plot.zoom = zoom
        return

    def updateColorMap(self, cmap):
        ''' Changes the colormap for the image plot.

        cmap -- the new color scheme
        '''
        self._cmap = cmap
        crange = self.imageplot.color_mapper.range
        cmapper = default_colormaps.color_map_name_dict[self._cmap](crange)
        self.imageplot.color_mapper = cmapper
=======
>>>>>>> 3a4468f1
        return<|MERGE_RESOLUTION|>--- conflicted
+++ resolved
@@ -23,16 +23,6 @@
 from enable.api import KeySpec
 from traits.api import Any, HasTraits, Instance, Int, Event, Trait, Callable
 import numpy as np
-<<<<<<< HEAD
-=======
-
-
-####################
-# TODO: globalize size
-SIZE = 12
-
-####################
->>>>>>> 3a4468f1
 
 class KBInputTool(BaseTool):
     '''Tool that enables files to be switched with the arrow keys.'''
@@ -181,20 +171,8 @@
             data = np.histogram(image.data, bins=10000)
             index = np.delete(data[1], data[1].size-1)
             values = data[0]
-<<<<<<< HEAD
             self._setData(values, index, plot)
         plot.invalidate_draw()
-=======
-            
-            plot.index_range.low= np.min(index)
-            plot.index_range.high = np.max(index)
-            plot.value_range.low = 0
-            plot.value_range.high = np.max(values)
-
-            plot.data.set_data('x', index)
-            plot.data.set_data('y', values)
-        plot.request_redraw()
->>>>>>> 3a4468f1
         return plot
 
     def plot1DCut(self, image, plot=None):
@@ -332,7 +310,6 @@
                             zoom_factor=1.25, color='transparent')
         plot.overlays.append(zoom)
         plot.tools.append(PanTool(plot))
-<<<<<<< HEAD
         return
 
     def _append1DCutTools(self, plot):
@@ -365,6 +342,4 @@
         crange = self.imageplot.color_mapper.range
         cmapper = default_colormaps.color_map_name_dict[self._cmap](crange)
         self.imageplot.color_mapper = cmapper
-=======
->>>>>>> 3a4468f1
         return